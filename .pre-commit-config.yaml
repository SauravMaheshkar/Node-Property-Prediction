--- conflicted
+++ resolved
@@ -17,13 +17,9 @@
   - repo: https://github.com/pre-commit/mirrors-mypy
     rev: v1.0.0
     hooks:
-<<<<<<< HEAD
-      - id: mypy
-=======
       - id: mypy
   - repo: https://github.com/pycqa/isort
     rev: 5.12.0
     hooks:
       - id: isort
-        args: ["--profile", "black"]
->>>>>>> b2794a38
+        args: ["--profile", "black"]